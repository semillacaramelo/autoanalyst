--- conflicted
+++ resolved
@@ -124,11 +124,7 @@
         border_style="cyan"
     ))
     console.print("\n[cyan]Scanning the S&P 100 for trading opportunities...[/cyan]\n")
-<<<<<<< HEAD
-    
-=======
-
->>>>>>> 5f4b7b31
+
     try:
         raw_result = market_scanner_crew.run()
         json_string = raw_result.strip().removeprefix("```json").removesuffix("```")
@@ -145,7 +141,6 @@
         console.print(raw_result)
     except Exception as e:
         console.print(Panel.fit(f"[bold red]✗ Unexpected error during scan[/bold red]\n[dim]{str(e)}[/dim]", border_style="red"))
-<<<<<<< HEAD
 
 @cli.command()
 @click.option('--detailed', is_flag=True, help='Show detailed status including API key health.')
@@ -154,16 +149,6 @@
     """Check system status and connectivity."""
     console.print(Panel.fit("[bold cyan]System Status Check[/bold cyan]", border_style="cyan"))
 
-=======
-
-@cli.command()
-@click.option('--detailed', is_flag=True, help='Show detailed status including API key health.')
-@click.option('--recommendations', is_flag=True, help='Generate AI-powered recommendations.')
-def status(detailed, recommendations):
-    """Check system status and connectivity."""
-    console.print(Panel.fit("[bold cyan]System Status Check[/bold cyan]", border_style="cyan"))
-
->>>>>>> 5f4b7b31
     # Alpaca Status
     console.print("\n[cyan]Alpaca API Status:[/cyan]")
     try:
